#!/usr/bin/python3 -u

import os
import sys
import traceback
import glob
import logging
import configparser
import fcntl
import time
import smtplib
import argparse

topdir = os.path.dirname(os.path.abspath(__file__))

class Config():

  def __init__(self, config_file):
    inireader = configparser.ConfigParser()
    inireader.optionxform = lambda option: option
    inireader.read(os.path.expanduser(config_file))

    # Setting up enviroment variables
    os.environ.update(inireader.items('enviroment variables'))
    os.environ['PATH'] = topdir + ':' + os.environ['PATH']
    os.environ.update(inireader.items('enviroment variables'))

    # Setting up repository
    Config.REPODIR = os.path.expanduser(inireader.get('repository', 'repodir'))
    Config.DESTDIR = os.path.expanduser(inireader.get('repository', 'destdir'))
    Config.REPOMAIL = inireader.get('repository', 'email')

    # Setting up lilac
    Config.MYNAME = inireader.get('lilac', 'name')
    Config.MYADDRESS = inireader.get('lilac', 'email')
    Config.MYMASTER = inireader.get('lilac', 'master')
    Config.MYEMAIL = Config.MYNAME + ' <' + Config.MYADDRESS + '>'
    Config.log_to_file = inireader.getboolean('lilac', 'log_to_file')
    Config.git_push = inireader.getboolean('lilac', 'git_push')

    # Setting up smtp
    Config.smtp_host = inireader.get('smtp', 'host', fallback='')
    Config.smtp_port = inireader.getint('smtp', 'port', fallback=0)
    Config.smtp_use_ssl = inireader.getboolean('smtp', 'use_ssl', fallback=False)
    Config.smtp_username = inireader.get('smtp', 'username', fallback='')
    Config.smtp_password = inireader.get('smtp', 'password', fallback='')

def may_download_winterpy_libs():
  import requests
  os.makedirs(topdir+'/pylib', exist_ok=True)
  libs = ['archpkg', 'htmlutils', 'mailutils', 'myutils',
            'nicelogger', 'serializer']
  s = requests.Session()
  for name in libs:
    name += '.py'
    path = os.path.join(topdir, 'pylib', name)
    if not os.path.exists(path):
        print('Downloading %s' % name)
        r = s.get('https://raw.githubusercontent.com/lilydjwg/winterpy/master/pylib/'+name)
        with open(path, 'wb') as f:
          f.write(r.content)

if __name__ == '__main__':
  may_download_winterpy_libs()

sys.path.append(topdir+'/pylib')

<<<<<<< HEAD
=======
config = configparser.ConfigParser()
config.optionxform = lambda option: option
config.read(topdir+'/config.ini')

# Setting up enviroment variables
os.environ.update(config.items('enviroment variables'))
os.environ['PATH'] = topdir + ':' + os.environ['PATH']

REPODIR = os.path.expanduser(config.get('repository', 'repodir'))
DESTDIR = os.path.expanduser(config.get('repository', 'destdir'))
REPOMAIL = config.get('repository', 'email')
MYNAME = config.get('lilac', 'name')
MYADDRESS = config.get('lilac', 'email')
MYMASTER = config.get('lilac', 'master')
MYEMAIL = MYNAME + ' <' + MYADDRESS + '>'
send_email = config.getboolean('lilac', 'send_email')

>>>>>>> f9b2d9b4
mydir = os.path.expanduser('~/.lilac')
nvchecker_file = os.path.join(mydir, 'nvchecker.ini')
oldver_file = os.path.join(mydir, 'oldver')
newver_file = os.path.join(mydir, 'newver')
building_packages = set()
nvdata = {}
nv_unchanged = {}
DEPENDS = {}

import lilaclib
from lilaclib import *
from toposort import toposort_flatten
from nicelogger import enable_pretty_logging

logger = logging.getLogger(__name__)
build_logger = logging.getLogger('build')

def lockit():
  lock = os.open(mydir+'/.lock', os.O_WRONLY | os.O_CREAT, 0o600)
  try:
    fcntl.flock(lock, fcntl.LOCK_EX|fcntl.LOCK_NB)
  except BlockingIOError:
    logger.warning('Waiting for lock to release...')
    fcntl.flock(lock, fcntl.LOCK_EX)

def setup_build_logger():
  handler = logging.FileHandler(os.path.join(mydir, 'build.log'))
  handler.setFormatter(logging.Formatter('[%(asctime)s] %(message)s', '%Y-%m-%d %H:%M:%S'))
  build_logger.addHandler(handler)

def _check_dir(d):
  if isinstance(d, tuple):
    d = d[0]
  return os.path.isdir(os.path.join(Config.REPODIR, d))

def smtp_connect():
<<<<<<< HEAD
  if not Config.smtp_use_ssl:
    smtp_cls = smtplib.SMTP
  else:
    smtp_cls = smtplib.SMTP_SSL
  connection = smtp_cls(Config.smtp_host, Config.smtp_port)
  if Config.smtp_username != '' and Config.smtp_password != '':
    connection.login(Config.smtp_username, Config.smtp_password)
=======
  host = config.get('smtp', 'host', fallback='')
  port = config.getint('smtp', 'port', fallback=0)
  username = config.get('smtp', 'username', fallback='')
  password = config.get('smtp', 'password', fallback='')
  if config.getboolean('smtp', 'use_ssl', fallback=False):
    smtp_cls = smtplib.SMTP_SSL
  else:
    smtp_cls = smtplib.SMTP
  connection = smtp_cls(host, port)
  connection.connect()
  if username != '' and password != '':
    connection.login(username, password)
>>>>>>> f9b2d9b4
  return connection

def check_depends(name, depends):
  failed = [d for d in depends if not _check_dir(d)]
  if failed:
    logger.error('%s has non-existent depends: %r', name, failed)
    raise FileNotFoundError('%s 的以下依赖不存在：%r' % (name, failed))

def read_dependencies(packages):
  # package should be built before which
  package_and_deps_to_build = {}
  # package should be built with which installed
  dep_to_install = defaultdict(list)
  failed = set()
  examined = set()
  while packages:
    package = packages.pop()
    examined.add(package)
    path = os.path.join(Config.REPODIR, package)
    with at_dir(path):
      try:
        with load_lilac() as mod:
          depends = getattr(mod, 'depends', ())
          if depends:
            check_depends(package, depends)
            ds = [Dependency.get(Config.REPODIR, x) for x in depends]
            dep_to_install[package][:0] = ds
            not_built = {x.pkgbase for x in ds if not x.resolve()}
            packages.update(not_built - examined)
          else:
            not_built = set()
          package_and_deps_to_build[package] = not_built
      except Exception as e:
        tb = traceback.format_exc()
        logger.exception('error while loading lilac.py for %s', package)
        send_error_report(package, exc=(e, tb),
                          subject='为软件包 %s 载入 lilac.py 时失败')
        build_logger.error('%s failed', package)
        failed.add(package)
  return package_and_deps_to_build, dep_to_install, failed

def build_package(package):
  logger.info('building %s', package)
  try:
    n = nvdata.get(package, (nv_unchanged[package],) * 2)
    maintainer = find_maintainer(MYADDRESS)
    name, email = maintainer.split('<', 1)
    name = name.strip('" ')
    email = email.rstrip('>')
    os.environ['PACKAGER'] = '%s (on behalf of %s) <%s>' % (Config.MYNAME, name, email)
    if is_nodejs_thing():
      # nodejs things have bad error handling. If they go mad, allow them to
      # be mad only one hour.
      time_limit = 1
    else:
      # wait at most 6 hours
      time_limit = 6
    try:
      with execution_timeout(time_limit * 3600):
        lilac_build(
          Config.REPODIR,
          oldver = n[0], newver = n[1],
          depends = DEPENDS.get(package, ()),
        )
    except TimeoutError:
      kill_child_processes()
      raise
    sign_and_copy()
    lilaclib.build_output = None
    build_logger.info('%s successful', package)
    return True
  except (MissingDependencies, BuildPrefixError):
    build_logger.error('%s failed', package)
    raise
  except Exception as e:
    tb = traceback.format_exc()
    logger.exception('packaging error')
    send_error_report(package, exc=(e, tb))
    build_logger.error('%s failed', package)

def find_maintainer_or_admin(package=None):
  if package is not None:
    path = os.path.join(Config.REPODIR, package)
  else:
    path = '.'

  with at_dir(path):
    try:
      who = find_maintainer(MYADDRESS)
      more = ''
    except:
      who = MYMASTER
      more = traceback.format_exc()

  return who, more

def send_error_report(name, *, msg=None, exc=None, subject=None):
  if msg is None and exc is None:
    raise TypeError('send_error_report received inefficient args')

  who, tb_find = find_maintainer_or_admin()

  msgs = []
  if msg is not None:
    msgs.append(msg)

  if exc is not None:
    exception, tb = exc
    if isinstance(exception, CalledProcessError):
      subject = subject or '在编译软件包 %s 时发生错误'
      msgs.append('命令执行失败！\n\n命令 %r 返回了错误号 %d。' \
                  '命令的输出如下：\n\n%s' % (
                    exception.cmd, exception.returncode, exception.output))
      msgs.append('调用栈如下：\n\n' + tb)
    elif isinstance(exception, AurDownloadError):
      subject = subject or '在获取AUR包 %s 时发生错误'
      msgs.append('获取AUR包失败！\n\n')
      msgs.append('调用栈如下：\n\n' + tb)
    else:
      subject = subject or '在编译软件包 %s 时发生未知错误'
      msgs.append('发生未知错误！调用栈如下：\n\n' + tb)

  if '%s' in subject:
    subject = subject % name

  if tb_find:
    msgs.append('获取维护者信息也失败了！调用栈如下：\n\n' + tb_find)
  if lilaclib.build_output:
    msgs.append('编译命令输出如下：\n\n' + lilaclib.build_output)

  msg = '\n'.join(msgs)
  logger.debug('mail to %s:\nsubject: %s\nbody: %s', who, subject, msg[:200])
<<<<<<< HEAD
  sendmail(who, Config.MYEMAIL, subject, msg)
=======
  if send_email:
    sendmail(who, MYEMAIL, subject, msg)
>>>>>>> f9b2d9b4

def sign_and_copy():
  pkgs = [x for x in os.listdir() if x.endswith('.pkg.tar.xz')]
  for pkg in pkgs:
    run_cmd(['gpg', '--pinentry-mode', 'loopback', '--passphrase', '',
             '--detach-sign', '--', pkg])
  for f in os.listdir():
    if not f.endswith(('.pkg.tar.xz', '.pkg.tar.xz.sig', '.src.tar.gz')):
      continue
    try:
      os.link(f, os.path.join(Config.DESTDIR, f))
    except FileExistsError:
      pass

def packages_need_update(U):
  full = configparser.ConfigParser(dict_type=dict, allow_no_value=True)
  nvchecker_full = os.path.expanduser(os.path.join(Config.REPODIR, 'nvchecker.ini'))
  try:
    full.read([nvchecker_full])
  except:
    tb = traceback.format_exc()
    try:
      who = find_maintainer(MYADDRESS, file='nvchecker.ini')
      more = ''
    except:
      who = MYMASTER
      more = traceback.format_exc()

    subject = 'nvchecker 配置文件错误'
    msg = '调用栈如下：\n\n' + tb
    if more:
      msg += '\n获取维护者信息也失败了！调用栈如下：\n\n' + more
<<<<<<< HEAD
    sendmail(who, Config.MYEMAIL, subject, msg)
=======
    if send_email:
      sendmail(who, MYEMAIL, subject, msg)
>>>>>>> f9b2d9b4
    raise

  all_known = set(full.sections())
  unknown = U - all_known
  if unknown:
    logger.warn('unknown packages: %r', unknown)

  newconfig = {k: full[k] for k in U & all_known}
  newconfig['__config__'] = {
    'oldver': oldver_file,
    'newver': newver_file,
  }
  new = configparser.ConfigParser(dict_type=dict, allow_no_value=True)
  new.read_dict(newconfig)
  with open(nvchecker_file, 'w') as f:
    new.write(f)
  output = run_cmd(['nvchecker', nvchecker_file])

  error = False
  errorlines = []
  for l in output.splitlines():
    if l.startswith('[E'):
      error = True
    elif l.startswith('['):
      error = False
    if error:
      errorlines.append(l)

  if unknown or errorlines:
    subject = 'nvchecker 问题'
    msg = ''
    if unknown:
      msg += '以下软件包没有相应的更新配置信息：\n\n' + ''.join(
        x + '\n' for x in sorted(unknown)) + '\n'
    if errorlines:
      msg += '以下软件包在更新检查时出错了：\n\n' + '\n'.join(
        errorlines) + '\n'
<<<<<<< HEAD
    sendmail(Config.REPOMAIL, Config.MYEMAIL, subject, msg)
=======
    if send_email:
      sendmail(REPOMAIL, MYEMAIL, subject, msg)
>>>>>>> f9b2d9b4

  for x in run_cmd(['nvcmp', nvchecker_file]).splitlines():
    pkg, oldver, _, newver = x.split()
    if oldver == 'None':
      oldver = None
    nvdata[pkg] = oldver, newver
  with open(newver_file) as f:
    nv_unchanged.update(x.split(None, 1) for x in f)

  updated = set(nvdata.keys())
  return updated, unknown

def load_rebuilding_list():
  file = os.path.join(mydir, 'rebuild.list')
  if not os.path.exists(file):
    return {}

  with open(file) as f:
    packages = set(f.read().split())
  os.umlink(file)
  return packages

def all_packages_I_manage():
  r = glob.glob('*/lilac.py')
  return {x.split('/', 1)[0] for x in r}

def start_build(*, dont_build_deps=False):
  global DEPENDS
  if dont_build_deps:
    packages = building_packages
    failed = set()
  else:
    package_and_deps_to_build, dep_to_install, failed = read_dependencies(building_packages)
    packages = toposort_flatten(package_and_deps_to_build)

    # used to decide what to install when building
    DEPENDS = dep_to_install

  built = set()
  try:
    logger.info('building these packages: %r', packages)
    for pkg in packages:
      if pkg in failed:
        # marked as failed, skip
        continue

      path = os.path.join(Config.REPODIR, pkg)
      with at_dir(path):
        try:
          if build_package(pkg):
            built.add(pkg)
          else:
            failed.add(pkg)

        except BuildPrefixError as e:
          send_error_report(pkg, subject='lilac.py 脚本不被支持',
                            msg = '''\
软件包 {pkg} 的 build_prefix {bp!r} 不再被支持。
注意：32位软件包的支持已经被放弃。如有需要，请自行编译后上传。'''.format(
            pkg = pkg, bp = e.build_prefix))
          failed.add(pkg)

        except MissingDependencies as e:
          reason = ''

          faileddeps = e.deps & failed
          if faileddeps:
            reason += '唔，这些包没能成功打包呢：%r' % faileddeps

          send_error_report(pkg, subject='%s 出现依赖问题',
                            msg = '''\
  在成功地编译打包 {built} 之后，{pkg} 依旧依赖 {deps}。

  {reason}'''.format(
    built = built, deps = e.deps, pkg = pkg, reason = reason,
  ))
          failed.add(pkg)

  except KeyboardInterrupt:
    logger.info('keyboard interrupted, bye~')

  return failed

def main(packages=None):
  store = os.path.join(mydir, 'store')
  with PickledData(store, default={}) as D:
    try:
      failed_info = D.get('failed', {})

      if packages is None:
        git_reset_hard()
        git_pull()

        U = all_packages_I_manage()
        last_commit = D.get('last_commit', EMPTY_COMMIT)
        revisions = last_commit + '..HEAD'
        changed = get_changed_packages(revisions, U)
        updated, unknown = packages_need_update(U)
        rebuilding = load_rebuilding_list()

        failed_prev = set(failed_info.keys())
        failed_updated = {k for k, v in failed_info.items()
                          if k in nvdata and nvdata[k][1] != v}
        # build updated; if last build failed but it gets updated once more,
        # build it again
        need_update = updated | failed_updated
        # no update from upstream, but build instructions have changed; rebuild
        # failed ones
        need_rebuild_failed = failed_prev & changed
        # if pkgrel is updated, build a new release
        need_rebuild_pkgrel = {x for x in changed
                              if pkgrel_changed(revisions, x)} - unknown
        all_building = (need_update | need_rebuild_failed | need_rebuild_pkgrel
                        | rebuilding)

        logger.info('these updated (pkgrel) packages should be rebuilt: %r',
                    need_rebuild_pkgrel or None)
        logger.info('these previously-failed packages should be rebuilt: %r',
                    need_rebuild_failed or None)
        logger.info('these packages are updated as detected by nvchecker: %r',
                    need_update or None)
      else:
        all_building = set(packages)
        updated, unknown = packages_need_update(all_building)
        need_update = updated
        logger.info('these packages are manually specified: %r', all_building)

      dont_build_deps = bool(packages)

      building_packages.update(all_building)
      failed = start_build(dont_build_deps=dont_build_deps)

      if packages is None:
        D['last_commit'] = git_last_commit()
      update_succeeded = all_building - failed
      failed_info.update({k: nvdata[k][1] for k in failed if k in nvdata})
      for x in update_succeeded:
        if x in failed_info:
          del failed_info[x]
      D['failed'] = failed_info
      if need_update:
        run_cmd(['nvtake', nvchecker_file] + list(need_update))

      if packages is None:
        git_reset_hard()
        if Config.git_push:
          git_push()
    except Exception as e:
      tb = traceback.format_exc()
      logger.exception('unexpected error')
      subject = '运行时错误'
      msg = '调用栈如下：\n\n' + tb
<<<<<<< HEAD
      sendmail(MYMASTER, Config.MYEMAIL, subject, msg)
=======
      if send_email:
        sendmail(MYMASTER, MYEMAIL, subject, msg)
>>>>>>> f9b2d9b4

def setup():
  parser = argparse.ArgumentParser()
  parser.add_argument('-c', '--config-file', help='path to the configuration file', type=str, default=topdir+'/config.ini')
  parser.add_argument('packages', help='manually specified packages to build', nargs='*')
  args = parser.parse_args()
  Config(args.config_file)

  if Config.log_to_file:
    os.makedirs(os.path.join(mydir, 'log'), exist_ok=True)
    logfile = os.path.join(mydir, 'log', time.strftime('%Y-%m-%dT%H:%M:%S'))
    fd = os.open(logfile, os.O_WRONLY | os.O_CREAT, 0o644)
    os.dup2(fd, 1)
    os.dup2(fd, 2)
    os.close(fd)

  enable_pretty_logging('DEBUG')
  if 'MAKEFLAGS' not in os.environ:
    cores = os.cpu_count()
    if cores is not None:
      os.environ['MAKEFLAGS'] = '-j{0} -l{0}'.format(cores)

  lockit()

  if not os.path.exists(oldver_file):
    open(oldver_file, 'a').close()

  aur_repo_dir = os.path.join(mydir, 'aur')
  os.makedirs(aur_repo_dir, exist_ok=True)
  lilaclib.AUR_REPO_DIR = aur_repo_dir

  setup_build_logger()
  os.chdir(Config.REPODIR)
  lilaclib.send_error_report = send_error_report
  lilaclib.MAILTAG = Config.MYNAME
  lilaclib.smtp_connect = smtp_connect

if __name__ == '__main__':
  try:
    setup()

    if len(args.packages) == 0:
      main()
    else:
      main(args.packages)
  except Exception:
    logger.exception('unexpected error')<|MERGE_RESOLUTION|>--- conflicted
+++ resolved
@@ -37,6 +37,7 @@
     Config.MYEMAIL = Config.MYNAME + ' <' + Config.MYADDRESS + '>'
     Config.log_to_file = inireader.getboolean('lilac', 'log_to_file')
     Config.git_push = inireader.getboolean('lilac', 'git_push')
+    Config.send_email = inireader.getboolean('lilac', 'send_email')
 
     # Setting up smtp
     Config.smtp_host = inireader.get('smtp', 'host', fallback='')
@@ -65,26 +66,6 @@
 
 sys.path.append(topdir+'/pylib')
 
-<<<<<<< HEAD
-=======
-config = configparser.ConfigParser()
-config.optionxform = lambda option: option
-config.read(topdir+'/config.ini')
-
-# Setting up enviroment variables
-os.environ.update(config.items('enviroment variables'))
-os.environ['PATH'] = topdir + ':' + os.environ['PATH']
-
-REPODIR = os.path.expanduser(config.get('repository', 'repodir'))
-DESTDIR = os.path.expanduser(config.get('repository', 'destdir'))
-REPOMAIL = config.get('repository', 'email')
-MYNAME = config.get('lilac', 'name')
-MYADDRESS = config.get('lilac', 'email')
-MYMASTER = config.get('lilac', 'master')
-MYEMAIL = MYNAME + ' <' + MYADDRESS + '>'
-send_email = config.getboolean('lilac', 'send_email')
-
->>>>>>> f9b2d9b4
 mydir = os.path.expanduser('~/.lilac')
 nvchecker_file = os.path.join(mydir, 'nvchecker.ini')
 oldver_file = os.path.join(mydir, 'oldver')
@@ -121,28 +102,14 @@
   return os.path.isdir(os.path.join(Config.REPODIR, d))
 
 def smtp_connect():
-<<<<<<< HEAD
-  if not Config.smtp_use_ssl:
-    smtp_cls = smtplib.SMTP
-  else:
-    smtp_cls = smtplib.SMTP_SSL
-  connection = smtp_cls(Config.smtp_host, Config.smtp_port)
-  if Config.smtp_username != '' and Config.smtp_password != '':
-    connection.login(Config.smtp_username, Config.smtp_password)
-=======
-  host = config.get('smtp', 'host', fallback='')
-  port = config.getint('smtp', 'port', fallback=0)
-  username = config.get('smtp', 'username', fallback='')
-  password = config.get('smtp', 'password', fallback='')
-  if config.getboolean('smtp', 'use_ssl', fallback=False):
+  if Config.smtp_use_ssl:
     smtp_cls = smtplib.SMTP_SSL
   else:
     smtp_cls = smtplib.SMTP
-  connection = smtp_cls(host, port)
+  connection = smtp_cls(Config.smtp_host, Config.smtp_port)
   connection.connect()
-  if username != '' and password != '':
-    connection.login(username, password)
->>>>>>> f9b2d9b4
+  if Config.smtp_username != '' and Config.smtp_password != '':
+    connection.login(Config.smtp_username, Config.smtp_password)
   return connection
 
 def check_depends(name, depends):
@@ -275,12 +242,8 @@
 
   msg = '\n'.join(msgs)
   logger.debug('mail to %s:\nsubject: %s\nbody: %s', who, subject, msg[:200])
-<<<<<<< HEAD
-  sendmail(who, Config.MYEMAIL, subject, msg)
-=======
-  if send_email:
+  if Config.send_email:
     sendmail(who, MYEMAIL, subject, msg)
->>>>>>> f9b2d9b4
 
 def sign_and_copy():
   pkgs = [x for x in os.listdir() if x.endswith('.pkg.tar.xz')]
@@ -313,12 +276,8 @@
     msg = '调用栈如下：\n\n' + tb
     if more:
       msg += '\n获取维护者信息也失败了！调用栈如下：\n\n' + more
-<<<<<<< HEAD
-    sendmail(who, Config.MYEMAIL, subject, msg)
-=======
-    if send_email:
+    if Config.send_email:
       sendmail(who, MYEMAIL, subject, msg)
->>>>>>> f9b2d9b4
     raise
 
   all_known = set(full.sections())
@@ -356,12 +315,8 @@
     if errorlines:
       msg += '以下软件包在更新检查时出错了：\n\n' + '\n'.join(
         errorlines) + '\n'
-<<<<<<< HEAD
-    sendmail(Config.REPOMAIL, Config.MYEMAIL, subject, msg)
-=======
-    if send_email:
+    if Config.send_email:
       sendmail(REPOMAIL, MYEMAIL, subject, msg)
->>>>>>> f9b2d9b4
 
   for x in run_cmd(['nvcmp', nvchecker_file]).splitlines():
     pkg, oldver, _, newver = x.split()
@@ -514,12 +469,8 @@
       logger.exception('unexpected error')
       subject = '运行时错误'
       msg = '调用栈如下：\n\n' + tb
-<<<<<<< HEAD
-      sendmail(MYMASTER, Config.MYEMAIL, subject, msg)
-=======
-      if send_email:
+      if Config.send_email:
         sendmail(MYMASTER, MYEMAIL, subject, msg)
->>>>>>> f9b2d9b4
 
 def setup():
   parser = argparse.ArgumentParser()
