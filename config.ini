[enviroment variables]
TZ = Asia/Shanghai
LANG = zh_CN.UTF-8
TERM = xterm
# to raise the rate limit for GitHub API
NVCHECKER_GITHUB_TOKEN = 

[lilac]
<<<<<<< HEAD
name=lilac
email=lilac@example.com
master=Your Name <youremail@example.com>
output=off
git push=false
=======
name = lilac
email = lilac@build.archlinuxcn.org
master = lilydjwg <lilydjwg@gmail.com>
log_to_file = on
>>>>>>> 0306f36f

[repository]
email = repo@archlinuxcn.org
repodir = ~/archgitrepo
destdir = ~/repo

# vim: se ft=dosini:<|MERGE_RESOLUTION|>--- conflicted
+++ resolved
@@ -6,18 +6,11 @@
 NVCHECKER_GITHUB_TOKEN = 
 
 [lilac]
-<<<<<<< HEAD
-name=lilac
-email=lilac@example.com
-master=Your Name <youremail@example.com>
-output=off
-git push=false
-=======
 name = lilac
 email = lilac@build.archlinuxcn.org
 master = lilydjwg <lilydjwg@gmail.com>
 log_to_file = on
->>>>>>> 0306f36f
+git_push=false
 
 [repository]
 email = repo@archlinuxcn.org
